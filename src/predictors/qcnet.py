--- conflicted
+++ resolved
@@ -33,6 +33,7 @@
 from metrics import minFHE
 from modules import QCNetDecoder
 from modules import QCNetEncoder
+from utils import wrap_angle
 
 try:
     from av2.datasets.motion_forecasting.eval.submission import ChallengeSubmission
@@ -152,11 +153,8 @@
         self.MR = MR(max_guesses=6)
 
         self.test_predictions = dict()
-<<<<<<< HEAD
         self.pos_std: float = 0.0
         self.heading_std: float = 0.0
-=======
->>>>>>> 2f69e41b
 
     def forward(self, data: HeteroData):
         scene_enc = self.encoder(data)
@@ -218,7 +216,6 @@
             data['agent']['av_index'] += data['agent']['ptr'][:-1]
         reg_mask = data['agent']['predict_mask'][:, self.num_historical_steps:]
         cls_mask = data['agent']['predict_mask'][:, -1]
-<<<<<<< HEAD
         
         #? Add random noise to future position, heading, and velocity of agents
         for key in ('position', 'heading', 'velocity'):
@@ -236,8 +233,6 @@
         data['agent']['heading'][:, :self.num_historical_steps] = \
             wrap_angle(data['agent']['heading'][:, :self.num_historical_steps])
         
-=======
->>>>>>> 2f69e41b
         pred = self(data)
         if self.output_head:    # False
             traj_propose = torch.cat([pred['loc_propose_pos'][..., :self.output_dim],
